# -*- coding: utf-8 -*-
""":mod:`nirum_wsgi` --- Nirum services as WSGI apps
~~~~~~~~~~~~~~~~~~~~~~~~~~~~~~~~~~~~~~~~~~~~~~~~~~~~

"""
import argparse
import collections
import itertools
import json
import logging
import os
import re
import sys
import typing

from nirum._compat import get_union_types, is_union_type
from nirum.datastructures import List
from nirum.deserialize import deserialize_meta
from nirum.exc import (NirumProcedureArgumentRequiredError,
                       NirumProcedureArgumentValueError)
from nirum.serialize import serialize_meta
from nirum.service import Service
from six import integer_types, text_type
from six.moves import reduce
from six.moves.urllib import parse as urlparse
from werkzeug.http import HTTP_STATUS_CODES
from werkzeug.serving import run_simple
from werkzeug.wrappers import Request, Response

<<<<<<< HEAD
__version__ = '0.3.0'
=======
__version__ = '0.2.1'
>>>>>>> 8212e3b6
__all__ = (
    'AnnotationError', 'InvalidJsonError',
    'MethodDispatch', 'MethodDispatchError',
    'PathMatch', 'ServiceMethodError',
    'UriTemplateMatchResult', 'UriTemplateMatcher',
    'WsgiApp',
    'is_optional_type', 'match_request', 'parse_json_payload',
)
MethodDispatch = collections.namedtuple('MethodDispatch', [
    'request', 'routed', 'service_method',
    'payload', 'cors_headers'
])
PathMatch = collections.namedtuple('PathMatch', [
    'match_group', 'verb', 'method_name'
])
UriTemplateRule = collections.namedtuple('UriTemplateRule', [
    'uri_template', 'matcher', 'verb', 'name'
])


def is_optional_type(type_):
    # it have to be removed after nirum._compat.is_optional_type added.
    return is_union_type(type_) and type(None) in get_union_types(type_)


def _get_argument_value(payload, key, type_):
    if key in payload or is_optional_type(type_):
        return payload.get(key)
    else:
        raise NirumProcedureArgumentRequiredError(
            "A argument named '{}' is missing, it is required.".format(key)
        )


def match_request(rules, request_method, path_info, querystring):
    # Ignore root path.
    if path_info == '/':
        return None, None
    matched_verb = []
    match = None
    request_rules = sorted(rules, key=lambda x: x[1].names, reverse=True)
    for rule in request_rules:
        if isinstance(path_info, bytes):
            # FIXME Decode properly; URI is not unicode
            path_info = path_info.decode()
        variable_match = rule.matcher.match_path(path_info)
        querystring_match = True
        if querystring:
            querystring_match = rule.matcher.match_querystring(querystring)
            if querystring_match:
                variable_match.update(querystring_match)
        verb = rule.verb.upper()
        if variable_match and querystring_match:
            matched_verb.append(verb)
            if request_method in (rule.verb, 'OPTIONS') and \
                    match is None:
                match = PathMatch(match_group=variable_match, verb=verb,
                                  method_name=rule.name)
    return match, matched_verb


def parse_json_payload(request):
    payload = request.get_data(as_text=True)
    if payload:
        try:
            json_payload = json.loads(payload)
        except (TypeError, ValueError):
            raise InvalidJsonError(payload)
        else:
            return json_payload
    else:
        return {}


class InvalidJsonError(ValueError):
    """Exception raised when a payload is not a valid JSON."""


class AnnotationError(ValueError):
    """Exception raised when the given Nirum annotation is invalid."""


class ServiceMethodError(LookupError):
    """Exception raised when a method is not found."""


class MethodDispatchError(ValueError):
    """Exception raised when failed to dispatch method."""

    def __init__(self, request, status_code, message=None,
                 *args, **kwargs):
        self.request = request
        self.status_code = status_code
        self.message = message
        super(MethodDispatchError, self).__init__(*args, **kwargs)


class WsgiApp:
    """Create a WSGI application which adapts the given Nirum service.

    :param service: A service instance (not type) generated by Nirum compiler.
    :type service: :class:`nirum.service.Service`
    :param allowed_origins: A set of cross-domain origins allowed to access.
                            See also CORS_.
    :type allowed_origins: :class:`~typing.AbstractSet`\ [:class:`str`]
    :param allowed_headers: A set of allowed headers to request headers.
                            See also CORS_.
    :type allowed_headers: :class:`~typing.AbstractSet`\ [:class:`str`]

    .. _CORS: https://www.w3.org/TR/cors/

    """

    def __init__(self, service,
                 allowed_origins=frozenset(),
                 allowed_headers=frozenset()):
        if not isinstance(service, Service):
            if isinstance(service, type) and issubclass(service, Service):
                raise TypeError('expected an instance of {0.__module__}.'
                                '{0.__name__}, not uninstantiated service '
                                'class itself'.format(Service))
            raise TypeError(
                'expected an instance of {0.__module__}.{0.__name__}, not '
                '{1!r}'.format(Service, service)
            )
        elif not isinstance(allowed_origins, collections.Set):
            raise TypeError('allowed_origins must be a set, not ' +
                            repr(allowed_origins))
        self.service = service
        self.allowed_origins = frozenset(d.strip().lower()
                                         for d in allowed_origins
                                         if '*' not in d)
        self.allowed_origin_patterns = frozenset(
            re.compile(
                '^' + '(?:[^.]+?)'.join(
                    map(re.escape, d.strip().lower().split('*'))
                ) + '$'
            )
            for d in allowed_origins
            if '*' in d
        )
        self.allowed_headers = frozenset(h.strip().lower()
                                         for h in allowed_headers)
        rules = []
        method_annoations = service.__nirum_method_annotations__
        service_methods = service.__nirum_service_methods__
        for method_name, annotations in method_annoations.items():
            try:
                params = annotations['http_resource']
            except KeyError:
                continue
            if not params['path'].lstrip('/'):
                raise AnnotationError(
                    'the root resource is reserved; '
                    'disallowed to route to the root'
                )
            try:
                uri_template = params['path']
                matcher = UriTemplateMatcher(uri_template)
                http_verb = params['method']
            except KeyError as e:
                raise AnnotationError('missing annotation parameter: ' +
                                      str(e))
            parameters = frozenset(
                service_methods[method_name]['_names'].values()
            )
            unsatisfied_parameters = parameters - matcher.names
            if unsatisfied_parameters:
                raise AnnotationError(
                    '"{0}" does not fully satisfy all parameters of {1}() '
                    'method; unsatisfied parameters are: {2}'.format(
                        uri_template, method_name,
                        ', '.join(sorted(unsatisfied_parameters))
                    )
                )
            rules.append(UriTemplateRule(
                uri_template=uri_template,
                matcher=matcher,
                verb=http_verb,
                name=method_name  # Service method
            ))
        rules.sort(key=lambda rule: rule.uri_template, reverse=True)
        self.rules = List(rules)

    def __call__(self, environ, start_response):
        """WSGI interface has to be callable."""
        return self.route(environ, start_response)

    def allows_origin(self, origin):
        parsed = urlparse.urlparse(origin)
        if parsed.scheme not in ('http', 'https'):
            return False
        host = parsed.hostname
        if host in self.allowed_origins:
            return True
        for pattern in self.allowed_origin_patterns:
            if pattern.match(host):
                return True
        return False

    def dispatch_method(self, environ):
        payload = None
        request = Request(environ)
        service_methods = self.service.__nirum_service_methods__
        # CORS
        cors_headers = [('Vary', 'Origin')]
        request_match, matched_verb = match_request(
            self.rules, environ['REQUEST_METHOD'],
            environ['PATH_INFO'], environ['QUERY_STRING']
        )
        if request_match:
            service_method = request_match.method_name
            cors_headers.append(
                (
                    'Access-Control-Allow-Methods',
                    ', '.join(matched_verb + ['OPTIONS'])
                )
            )
            method_parameters = {
                k: v
                for k, v in service_methods[request_match.method_name].items()
                if not k.startswith('_')
            }
            payload = {
                p.rstrip('_'): request_match.match_group.get_variable(p)
                for p in method_parameters
            }
            # TODO Parsing query string
            if request_match.verb not in ('GET', 'DELETE'):
                try:
                    json_payload = parse_json_payload(request)
                except InvalidJsonError as e:
                    raise MethodDispatchError(
                        request, 400,
                        "Invalid JSON payload: '{!s}'.".format(e)
                    )
                else:
                    payload.update(**json_payload)
        else:
            if request.method not in ('POST', 'OPTIONS'):
                raise MethodDispatchError(request, 405)
            cors_headers.append(
                ('Access-Control-Allow-Methods', 'POST, OPTIONS')
            )
            service_method = request.args.get('method')
            try:
                payload = parse_json_payload(request)
            except InvalidJsonError as e:
                raise MethodDispatchError(
                    request,
                    400,
                    "Invalid JSON payload: '{!s}'.".format(e)
                )
        if self.allowed_headers:
            cors_headers.append(
                (
                    'Access-Control-Allow-Headers',
                    ', '.join(sorted(self.allowed_headers))
                )
            )
        try:
            origin = request.headers['Origin']
        except KeyError:
            pass
        else:
            if self.allows_origin(origin):
                cors_headers.append(
                    ('Access-Control-Allow-Origin', origin)
                )
        return MethodDispatch(
            request=request,
            routed=bool(request_match),
            service_method=service_method,
            payload=payload,
            cors_headers=cors_headers
        )

    def route(self, environ, start_response):
        """Route an HTTP request to a corresponding service method,
        or respond with an error status code if it found nothing.

        :param environ: WSGI environment dictionary.
        :param start_response: A WSGI `start_response` callable.

        """
        try:
            match = self.dispatch_method(environ)
        except MethodDispatchError as e:
            response = self.error(e.status_code, e.request, e.message)
        else:
            if environ['REQUEST_METHOD'] == 'OPTIONS':
                start_response('200 OK', match.cors_headers)
                return []
            if match.service_method:
                try:
                    response = self.rpc(
                        match.request, match.service_method, match.payload
                    )
                except ServiceMethodError:
                    response = self.error(
                        404 if match.routed else 400,
                        match.request,
                        message='No service method `{}` found.'.format(
                            match.service_method
                        )
                    )
                else:
                    for k, v in match.cors_headers:
                        if k in response.headers:
                            # FIXME: is it proper?
                            response.headers[k] += ', ' + v
                        else:
                            response.headers[k] = v
            else:
                response = self.error(
                    400, match.request,
                    message="`method` is missing."
                )
        return response(environ, start_response)

    def rpc(self, request, service_method, request_json):
        name_map = self.service.__nirum_method_names__
        try:
            method_facial_name = name_map.behind_names[service_method]
        except KeyError:
            raise ServiceMethodError()
        try:
            func = getattr(self.service, method_facial_name)
        except AttributeError:
            return self.error(
                400,
                request,
                message="Service has no procedure '{}'.".format(service_method)
            )
        if not callable(func):
            return self.error(
                400, request,
                message="Remote procedure '{}' is not callable.".format(
                    service_method
                )
            )
        type_hints = self.service.__nirum_service_methods__[method_facial_name]
        try:
            arguments = self._parse_procedure_arguments(
                type_hints,
                request_json
            )
        except (NirumProcedureArgumentValueError,
                NirumProcedureArgumentRequiredError) as e:
            return self.error(400, request, message=str(e))
        method_error_types = self.service.__nirum_method_error_types__
        if not callable(method_error_types):  # generated by older compiler
            method_error_types = method_error_types.get
        method_error = method_error_types(method_facial_name, ())
        try:
            result = func(**arguments)
        except method_error as e:
            return self._raw_response(400, serialize_meta(e))
        return_type = type_hints['_return']
        if type_hints.get('_v', 1) >= 2:
            return_type = return_type()
        if not self._check_return_type(return_type, result):
            service_class = type(self.service)
            logger = logging.getLogger(typing._type_repr(service_class)) \
                            .getChild(str(method_facial_name))
            return_type_repr = typing._type_repr(return_type)
            logger.error(
                '%r is an invalid return value for the return type (%s) of '
                '%s.%s() method.',
                result,
                return_type_repr,
                typing._type_repr(service_class),
                method_facial_name
            )
            hyphened_service_method = service_method.replace('_', '-')
            message = '''The return type of the {0}() method is {1}, but its \
server-side implementation has tried to return a value of an invalid type.  \
It is an internal server error and should be fixed by server-side.'''.format(
                hyphened_service_method,
                return_type_repr,
                # FIXME: It'd better not show Python name of the return type,
                # but its IDL behind name instead.  Currently the Nirum
                # compiler doesn't generate metadata having behind names of
                # nethod return/parameter types.
            )
            if result is None:
                message = '''The return type of {0}() method is not optional \
(i.e., no trailing question mark), but its server-side implementation has \
tried to return nothing (i.e., null, nil, None).  It is an internal server \
error and should be fixed by server-side.'''.format(hyphened_service_method)
            return self.error(500, request, message=message)
        else:
            return self._raw_response(200, serialize_meta(result))

    def _parse_procedure_arguments(self, type_hints, request_json):
        arguments = {}
        version = type_hints.get('_v', 1)
        name_map = type_hints['_names']
        for argument_name, type_ in type_hints.items():
            if argument_name.startswith('_'):
                continue
            if version >= 2:
                type_ = type_()
            behind_name = name_map[argument_name]
            data = _get_argument_value(request_json, behind_name, type_=type_)
            try:
                arguments[argument_name] = deserialize_meta(type_, data)
            except ValueError:
                raise NirumProcedureArgumentValueError(
                    "Incorrect type '{0}' for '{1}'. "
                    "expected '{2}'.".format(
                        typing._type_repr(data.__class__), behind_name,
                        typing._type_repr(type_)
                    )
                )
        return arguments

    def _check_return_type(self, type_hint, procedure_result):
        if procedure_result is None:
            none_type = type(None)
            return type_hint is none_type or is_optional_type(type_hint)
        try:
            deserialize_meta(type_hint, serialize_meta(procedure_result))
        except ValueError:
            return False
        else:
            return True

    def make_error_response(self, error_type, message=None):
        """Create error response json temporary.

        .. code-block:: nirum

           union error
               = not-found (text message)
               | bad-request (text message)
               | ...

        """
        # FIXME error response has to be generated from nirum core.
        return {
            '_type': 'error',
            '_tag': error_type,
            'message': message,
        }

    def error(self, status_code, request, message=None):
        """Handle error response.

        :param int status_code:
        :param request:
        :return:

        """
        status_code_text = HTTP_STATUS_CODES.get(status_code, 'http error')
        status_error_tag = status_code_text.lower().replace(' ', '_')
        custom_response_map = {
            404: self.make_error_response(
                status_error_tag,
                'The requested URL {} was not found on this service.'.format(
                    request.path
                )
            ),
            400: self.make_error_response(status_error_tag, message),
            405: self.make_error_response(
                status_error_tag,
                'The requested URL {} was not allowed HTTP method {}.'.format(
                    request.path, request.method
                )
            ),
        }
        return self._raw_response(
            status_code,
            custom_response_map.get(
                status_code,
                self.make_error_response(
                    status_error_tag, message or status_code_text
                )
            )
        )

    def make_response(self, status_code, headers, content):
        return status_code, headers, content

    def _raw_response(self, status_code, response_json, **kwargs):
        response_tuple = self.make_response(
            status_code, headers=[('Content-type', 'application/json')],
            content=json.dumps(response_json).encode('utf-8')
        )
        if not (isinstance(response_tuple, collections.Sequence) and
                len(response_tuple) == 3):
            raise TypeError(
                'make_response() must return a triple of '
                '(status_code, headers, content), not ' + repr(response_tuple)
            )
        status_code, headers, content = response_tuple
        if not isinstance(status_code, integer_types):
            raise TypeError(
                '`status_code` have to be instance of integer. not {}'.format(
                    typing._type_repr(type(status_code))
                )
            )
        if not isinstance(headers, collections.Sequence):
            raise TypeError(
                '`headers` have to be instance of sequence. not {}'.format(
                    typing._type_repr(type(headers))
                )
            )
        if not isinstance(content, bytes):
            raise TypeError(
                '`content` have to be instance of bytes. not {}'.format(
                    typing._type_repr(type(content))
                )
            )
        return Response(content, status_code, headers, **kwargs)


class UriTemplateMatchResult(object):

    def __init__(self, result):
        if result is not None:
            self.result = List(result)
        else:
            self.result = None

    def __bool__(self):
        return self.result is not None

    __nonzero__ = __bool__

    def update(self, match_result):
        self.result = List(
            itertools.chain(self.result, match_result.result)
        )

    def get_variable(self, variable_name):
        # Nirum compiler appends an underscore to the end of the given
        # `variable_name` if it's a reserved keyword by Python
        # (e.g. `from` → `from_`, `def` → `def_`).
        # So we need to remove a trailing underscore from the
        # `variable_name` (if it has one) before looking up match results.
        variable_name = variable_name.rstrip('_')
        values = [
            value
            for name, value in self.result
            if name == variable_name
        ]
        if values:
            return values if len(values) > 1 else values[0]
        else:
            return None


class UriTemplateMatcher(object):

    VARIABLE_PATTERN = re.compile(r'\{([a-zA-Z0-9_-]+)\}')

    def __init__(self, uri_template):
        if not isinstance(uri_template, text_type):
            raise TypeError('template must be a Unicode string, not ' +
                            repr(uri_template))
        if '?' in uri_template:
            path_template, querystring_template = uri_template.split('?')
        else:
            path_template = uri_template
            querystring_template = None
        self._names = []
        self.path_pattern = self.parse_path_template(path_template)
        self.querystring_pattern = self.parse_querystring_template(
            querystring_template
        )

    @property
    def names(self):
        return frozenset(self._names)

    def add_variable(self, name):
        if name in self.names:
            raise AnnotationError('every variable must not be duplicated: ' +
                                  name)
        self._names.append(name)

    def parse_path_template(self, template):
        result = []
        last_pos = 0
        for match in self.VARIABLE_PATTERN.finditer(template):
            variable = self.make_name(match.group(1))
            self.add_variable(variable)
            result.append(re.escape(template[last_pos:match.start()]))
            result.append(u'(?P<')
            result.append(variable)
            result.append(u'>.+?)')
            last_pos = match.end()
        result.append(re.escape(template[last_pos:]))
        result.append(u'$')
        return re.compile(u''.join(result))

    def parse_querystring_template(self, template):
        patterns = []
        if not template:
            return patterns
        qs_pattern = re.compile(
            '([\w-]+)={}'.format(self.VARIABLE_PATTERN.pattern)
        )
        for match in qs_pattern.finditer(template):
            variable = self.make_name(match.group(2))
            self.add_variable(variable)
            pattern = re.compile(
                '{0}=(?P<{1}>[^&]+)&?'.format(re.escape(match.group(1)),
                                              variable)
            )
            patterns.append(pattern)
        return patterns

    def make_name(self, name):
        return name.replace(u'-', u'_')

    def match_path(self, path):
        match = self.path_pattern.match(path)
        r = None
        if match:
            r = []
            if self.names:
                for name in self.names & set(match.groupdict().keys()):
                    r.append((name, match.group(name)))
        return UriTemplateMatchResult(r)

    def match_querystring(self, querystring):
        variables = []
        match_result = None
        for pattern in self.querystring_pattern:
            for match in pattern.finditer(querystring):
                for name in self.names & set(match.groupdict().keys()):
                    variables.append((name, match.group(name)))
        if len(set(n for n, _ in variables)) == len(self.querystring_pattern):
            match_result = UriTemplateMatchResult(variables)
        return match_result


IMPORT_RE = re.compile(
    r'''^
        (?P<modname> (?!\d) [\w]+
                     (?: \. (?!\d)[\w]+ )*
        )
        :
        (?P<clsexp> (?P<clsname> (?!\d) \w+ )
                    (?: \(.*\) )?
        )
    $''',
    re.X
)


def import_string(imp):
    m = IMPORT_RE.match(imp)
    if not m:
        raise ValueError(
            "malformed expression: {}, have to be x.y:z(...)".format(imp)
        )
    module_name = m.group('modname')
    import_root_mod = __import__(module_name)
    # it is used in `eval()`
    import_mod = reduce(getattr, module_name.split('.')[1:], import_root_mod)
    class_expression = m.group('clsexp')
    try:
        v = eval(class_expression, import_mod.__dict__, {})
    except AttributeError:
        raise ValueError("Can't import {}".format(imp))
    else:
        return v


def main():
    parser = argparse.ArgumentParser(description='Nirum service runner')
    parser.add_argument('-H', '--host', help='the host to listen',
                        default='0.0.0.0')
    parser.add_argument('-p', '--port', help='the port number to listen',
                        type=int, default=9322)
    parser.add_argument('-d', '--debug', help='debug mode',
                        action='store_true', default=False)
    parser.add_argument('service', help='Import path to service instance')
    args = parser.parse_args()
    if not ('.' in sys.path or os.getcwd() in sys.path):
        sys.path.insert(0, os.getcwd())
    service = import_string(args.service)
    run_simple(
        args.host, args.port, WsgiApp(service),
        use_reloader=args.debug, use_debugger=args.debug,
        use_evalex=args.debug
    )<|MERGE_RESOLUTION|>--- conflicted
+++ resolved
@@ -27,11 +27,7 @@
 from werkzeug.serving import run_simple
 from werkzeug.wrappers import Request, Response
 
-<<<<<<< HEAD
 __version__ = '0.3.0'
-=======
-__version__ = '0.2.1'
->>>>>>> 8212e3b6
 __all__ = (
     'AnnotationError', 'InvalidJsonError',
     'MethodDispatch', 'MethodDispatchError',
